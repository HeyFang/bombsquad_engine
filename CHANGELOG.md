### 1.7.9 (build 20877, api 7, 2022-09-21)
- Cleaned up the efro.message system to isolate response types that are used purely internally (via a new SysResponse type).
<<<<<<< HEAD
- Fixed bug with 'Disable Camera Shake' option. (GitHub #511)
=======
- Fixed an issue where Co-op football would play no music.
>>>>>>> dfee54e7

### 1.7.8 (build 20871, api 7, 2022-09-21)
- Fixed tournament scores submits which were broken in 1.7.7 (oops).
- Added @clear command to stdin command reader.

### 1.7.7 (build 20868, api 7, 2022-09-20)
- Added `ba.app.meta.load_exported_classes()` for loading classes discovered by the meta subsystem cleanly in a background thread.
- Improved logging of missing playlist game types.
- Some ba.Lstr functionality can now be used in background threads.
- Added simple check for incoming packets (should increase security level a bit).
- Simplified logic for C++ `Platform::GetDeviceName()` and made it accessible to Python via `ba.app.device_name`.
- Default device name now uses gethostname() instead of being hard coded to 'Untitled Device' (though many platforms override this).
- Added support for the console tool in the new devices section on ballistica.net.
- Increased timeouts in net-testing gui and a few other places to be able to better diagnose/handle places with very poor connectivity.
- Removed `Platform::SetLastPyCall()` which was just for debugging and which has not been useful in a while.
- Moved some app bootstrapping from the C++ layer to the `ba._bootstrap` module.
- The game will now properly return to the stress-test window after a stress test finishes (thanks vishal332008!)
- Continue window will now pause the game to avoid running up times in the background (thanks vishal332008!)
- Keepaway and KingOfTheHill now have epic options (thanks FAL-Guys!)
- Spaz starting with gloves no longer loses it after picking up an expiring gloves powerup (thanks itsre3!)
- Starting to rename the 'game' thread to the 'logic' thread. This is the thread where most high level app logic happen, not only game logic.
- `_ba.in_game_thread()` is now `_ba.in_logic_thread()`.
- Misc C++ layer tidying/refactoring.
- Split out the `_ba` binary module into `_ba` and `_bainternal`. This will eventually allow running without the closed-source parts (`_bainternal`) present at all.
- There is now a `_bainternal.py` dummy-module alongside the existing `_ba.py` one. Be sure to exclude it from any script collections used by the game (the same as `_ba.py`).
- Added checks to make sure `_ba` or `_bainternal` arent used outside of ba. Any 'internal' functionality needed outside of ba should be exposed through ba.internal. `_ba` and `_bainternal` are internal implementation details.
- Removed C++ Module class and simplified Thread class. The Module class was an old relic of long ago before C++ had lambdas and its existence was pretty pointless and confusing these days.
- Renamed C++ App to AppFlavor and AppGlobals to App.
- Renamed C++ Media to Assets.
- Removed 'scores to beat' list in coop which was only ever functional in limited cases on the Mac version. Perhaps that feature can reappear in a cross-platform way sometime.
- Simplified C++ bootstrapping to allocate all globals in one place.
- Renamed C++ Game classes to Logic.
- The app now bootstraps Python in the main thread instead of the logic thread. This will keep things more consistent later when we are able to run under an already-existing Python interpreter.
- As a side-effect of initing Python in the main thread, it seems that Python now catches segfaults in our debug builds and prints Python stack traces. (see https://docs.python.org/3/library/faulthandler.html). We'll have to experiment and see if this is a net positive or something we want to disable or make optional.
- Python and `_ba` are now completely initialized in public source code. Now we just need to enable the app to survive without `_bainternal` and it'll be possible to build a 100% open source app.
- `Logging::Log()` in the C++ layer now takes a LogLevel arg (kDebug, kWarning, kError, etc.) and simply calls the equivalent Python logging.XXX call. This unifies our C++ and Python logging to go through the same place.
- `ba.log()` is no more. Instead just use standard Python logging functions (logging.info(), logging.error(), etc.).
- `_ba.getlog()` is now `_ba.get_v1_cloud_log()`. Note that this functionality will go away eventually so you should use `ba.app.log_handler` and/or standard Python logging functions to get at app logs.
- Along the same lines, `_ba.get_log_file_path()` is now `_ba.get_v1_cloud_log_file_path()`.
- Added `_ba.display_log()` function which ships a log message to the in-game terminal and platform-specific places like the Android log. The engine wires up standard Python logging output to go through this.
- Added `_ba.v1_cloud_log()` which ships a message to the old v1-cloud-log (the log which is gathered and sent to the v1 master server to help me identify problems people are seeing). This is presently wired up to a subset of Python logging output to approximate how it used to work.
- Note: Previously in the C++ layer some code would mix Python print calls (such as `PyErr_PrintEx()`) with ballistica::Log() calls. Previously these all wound up going to the same place (Python's sys.stderr) so it worked, but now they no longer do and so this sort of mixing should be avoided. So if you see a weird combination of colored log output lines with non-colored lines that seem to go together, please holler as it means something needs to be fixed.
- Builds for Apple devices now explicitly set a thread stack size of 1MB. The default there is 512k and I was seeing some stack overflows for heavy physics sims or very recursive Python stuff.
- If you want to grab recent logs, you can now use `ba.app.log_handler.get_cached()`. This will give you everything that has gone through Python logging, Python stdout/stderr, and the C++ Log() call (up to the max cache size that is).
- LogHandler output now ALWAYS goes to stderr. Previously it only would if an interactive terminal was detected. This should make the binary easier to debug if run from scripts/etc. We can add a `--quiet` option if needed or whatnot.
- (build 20859) Fixed an error setting up asyncio loops under Windows related to the fact that Python is now inited in the main thread.
- (build 20864) Fatal-error message/traceback now properly prints to stderr again (I think the recent logging rejiggering caused it to stop).
- (build 20864) Fixed an issue where the app could crash when connected to the cloud console while in a network game.
- Added a simplified help() command which behaves reasonably under the in-game console or cloud-console.


### 1.7.6 (build 20687, api 7, 2022-08-11)
- Cleaned up the MetaSubsystem code.
- It is now possible to tell the meta system about arbitrary classes (ba\_meta export foo.bar.Class) instead of just the preset types 'plugin', 'game', etc.
- Newly discovered plugins are now activated immediately instead of requiring a restart.

### 1.7.5 (build 20672, api 7, 2022-07-25)
- Android build now uses the ReLinker library to load the native main.so, which will (hopefully) avoid some random load failures on older Android versions.
- Android Google Play build now prints a message at launch if the billing library isn't available or needs to be updated (explaining why purchases won't work in that case).
- Various minor bug fixes (mostly cleaning up unnecessary error logging)
- Updated Android builds to use the new NDK 25 release
- Added a warning when trying to play a tournament with a workspace active
- Added api-version to changelog headers and `pcommand version` command.

### 1.7.4 (20646, 2022-07-12)
- Fixed the trophies list showing an incorrect total (Thanks itsre3!)
- ba.app.meta.metascan is now ba.app.meta.scanresults
- Cleaned up co-op ui code a bit
- Added a utility function to add custom co-op games in the practice section: `ba.app.add_coop_practice_level`. Also added new workspace template script which uses it to define a new co-op game type.
- Removed some spammy debug timing logging I added for tracking down a recent bug (can be reenabled by setting env var `BA_DEBUG_TIMING=1`)
- Updated the 'Show Mods Folder' to properly show the path to the mods folder. Before it would unhelpfully show something like `<External Storage>/BombSquad` but now it should be something more useful like `Android/data/net.froemling.bombsquad/files/mods`.
- Android user scripts dir is now called 'mods' instead of 'BombSquad'. The name 'BombSquad' made sense when it was located in a truly shared area of storage but now that it is in the app-specific area (something like Android/data/net.froemling.bombsquad/files) it makes sense to just use 'mods' like other platforms.
- Updated the Modding Guide button in advanced settings to point to the new ballistica wiki stuff instead of the old out-of-date 1.4 modding docs.
- Added ba.app.net.sslcontext which is a shared SSLContext we can recycle for our https requests. It turns out it can take upwards of 1 second on older Android devices to create a default SSLContext, so this can provide a nice speedup compared to the default behavior of creating a new default one for each request.
- Rewrote Google Play version purchasing code using Google's newest libraries (Google Play Billing 5.0). This should make everything more reliable, but please holler if you try to purchase anything in the game and run into problems.
- It is now possible on the Google Play version to purchase things like Pro more than once for different accounts.

### 1.7.3 (20634, 2022-07-06)
- Fixed an issue with King of the Hill flag regions not working when players entered them (Thanks itsre3!)
- Fixed an issue in Chosen One where the flag resetting on top of a player would not cause them to become the chosen one (Thanks Dliwk!)
- Fixed an issue where triple-bomb powerup would not flash before wearing off (Thanks Juleskie!).
- Fixed an issue where syncing workspaces containing large files could error.
- Net-testing window now requires you to be signed in instead of giving an error result in that case.
- The app now issues a gentle notice if plugins are removed instead of erroring and continuing to look for them on subsequent launches. This makes things much smoother when switching between workspaces or users.
- Added new translation entries for Workspace/Plugin stuff.
- tools/bacloud workspace get/put commands are now functional (wiki page with instructions coming soon).
- `_ba.android_get_external_storage_path` is now `_ba.android_get_external_files_dir` which maps to the actual call it makes under the hood these days.
- Android logging now breaks up long entries such as stack-traces into multiple log entries so they should not get truncated.
- The app now issues a warning if device time varies significantly from actual world time. This can lead to things like the app incorrectly treating SSL certificates as not yet valid and network functionality failing.
- The app now issues a warning if unable to establish secure connections to cloud servers (which can be due to aforementioned issue, but could also stem from other network problems).
- The Network Testing utility (Settings->Advanced->Network Testing) now tests for more potential issues including ones mentioned above.
- The Android version now stores files such as extracted assets and audio caches in the non-backed-up files dir (Android's Context.getNoBackupFilesDir()). These files can always be recreated by the app so they don't need backups, and this makes it more likely that Android will back up what's left in the regular files dir (the app config, etc).
- Fixed an issue causing hitches during background SSL network operations (manifesting on the Android version but theoretically possibly anywhere).

### 1.7.2 (20620, 2022-06-25)
- Minor fixes in some minigames (Thanks Droopy!)
- Fixed a bug preventing 'clients' arg from working in `_ba.chatmessage` (Thanks imayushsaini!)
- Fixed a bug where ba.Player.getdelegate(doraise=True) could return None instead of raising a ba.DelegateNotFoundError (thanks Dliwk!)
- Lots of Romanian language improvements (Thanks Meryu!)
- Workspaces are now functional. They require signing in with a V2 account, which currently is limited to explicitly created email/password logins. See ballistica.net to create such an account or create/edit a workspace. This is bleeding edge stuff so please holler with any bugs you come across or if anything seems unintuitive.
- Newly detected Plugins are now enabled by default in all cases; not just headless builds. (Though a restart is still required before they run). Some builds (headless, iiRcade) can't easily access gui settings so this makes Plugins more usable there and keeps things consistent. The user still has the opportunity to deactivate newly detected plugins before restarting if they don't want to use them.
- Reworked app states for the new workspace system, with a new `loading` stage that comes after `launching` and before `running`. The `loading` stage consists of an initial account log-in (or lack thereof) and any workspace/asset downloading related to that. This allows the app to ensure that the latest workspace state is synced for the active account before running plugin loads and meta scans, allowing those bits to work as seamlessly in workspaces as they do for traditional local manual installs.
- Plugins now have an `on_app_running` call instead of `on_app_launch`, allowing them to work seamlessly with workspaces (see previous entry).
- Errors running/loading plugins now show up as screen-messages. This can be ugly but hopefully provides a bit of debugging capability for anyone testing code on a phone or somewhere with no access to full log output. Once we can add logging features to the workspaces web ui we can perhaps scale back on this.
- Api version increased from 6 to 7 due to the aforementioned plugin changes (`on_app_launch` becoming `on_app_running`, etc.)

### 1.7.1 (20597, 2022-06-04)
- V2 account logic fixes
- Polishing V2 web-based login flow

### 1.7.0 (20591, 2022-06-02)
- V2 accounts are now available (woohoo!). These are called 'BombSquad Accounts' in the account section. V2 accounts communicate with a completely new server and will be the foundation for lots of new functionality in the future. However they also function as a V1 account so existing functionality should still work. Note that the new 'workspaces' feature for V2-accounts is not yet enabled in this build, but it will be in the next few builds. Also note that account types such as GameCenter and Google-Play will be 'upgraded' to V2 accounts in the future so there is no need to try this out if you use one of those. But if you use device-accounts you might want to create yourself a V2 account, since device-accounts will remain V1-only (though you can link an old device-account to a v2-enabled account if you want to keep your progress). Getting a V2 account now also gives you a chance to reserve a nice account-tag before all the good ones are taken.
- Legacy account subsystem has been renamed from `ba.app.accounts` to `ba.app.accounts_v1`
- Added `ba.app.accounts_v2` subsystem for working with V2 accounts.
- `ba.SessionPlayer.get_account_id()` is now `ba.SessionPlayer.get_v1_account_id()`
- `ba.InputDevice.get_account_id()` is now `ba.InputDevice.get_v1_account_id()`
- `_ba.sign_in()` is now `_ba.sign_in_v1()`
- `_ba.sign_out()` is now `_ba.sign_out_v1()`
- `_ba.get_account_name()` is now `_ba.get_v1_account_name()`
- `_ba.get_account_type()` is now `_ba.get_v1_account_type()`
- `_ba.get_account_state()` is now `_ba.get_v1_account_state()`
- `_ba.get_account_state_num()` is now `_ba.get_v1_account_state_num()`
- `_ba.get_account_display_string()` is now `_ba.get_v1_account_display_string()`
- `_ba.get_account_misc_val()` is now `_ba.get_v1_account_misc_val()`
- `_ba.get_account_misc_read_val()` is now `_ba.get_v1_account_misc_read_val()`
- `_ba.get_account_misc_read_val_2()` is now `_ba.get_v1_account_misc_read_val_2()`
- `_ba.get_account_ticket_count()` is now `_ba.get_v1_account_ticket_count()`
- Exposing more sources in the public repo; namely networking stuff. I realize this probably opens up some attack vectors for hackers but also opens up options for server-owners to add their own defenses without having to wait on me. Hopefully this won't prove to be a bad idea.
- V2 master server addr is now simply https://ballistica.net. If you had saved links to the previous address, https://tools.ballistica.net, please update them, as the old address may stop working at some point.
- Upgraded everything to Python 3.10. The upgrade process is pretty smooth at this point so we should be able to upgrade yearly now once each new Python version has had some time to mature.


### 1.6.12 (20567, 2022-05-04)
- More internal work on V2 master-server communication

### 1.6.11 (20539, 2022-03-23)
- Documentation is now generated using pdoc <https://pdoc.dev>. Thanks Dliwk!! (I'll get it wired up to auto-update to a webpage soon).
- Players who connect to authenticated servers impersonating someone else are now simply kicked; not banned. The old behavior was being intentionally exploited to ban people from their own servers/etc. I may revert to bans once I can do it in a way that is not exploitable.
- The game now establishes a V2 master-server connection (which will soon be used for lots of cool functionality). For this version it is mainly enabled for testing purposes; please holler if you see any odd warning messages or behavior.

### 1.6.10 (20511, 2022-03-20)
- Added `_ba.get_client_public_device_uuid` function which returns a semi-permanent device id for a connected client running 1.6.10 or newer. Can be useful to combat spam attacks or other mischief.
- Fixed an issue with `make update` not properly rewriting Visual Studio project files to account for new/deleted source files.
- Removed various bits of code associated with the (no-longer-functional) Google Play Games multiplayer connections.
- Added lots of foundation code for v2 master-server connections (not yet enabled).

### 1.6.9 (20486, 2022-02-22)
- Upgraded Android Python to 3.9.10
- Fixed an issue with SSL in Android builds that was preventing communication with the master-server in 1.6.8
- Added a new network-diagnostics tool at 'Settings->Advanced->Network Testing'. Can be used to diagnose issues talking to master-servers/etc. (especially useful now that SSL can factor in)
- Added clipboard support to Mac test build (thought pasting currently requires ctrl-v instead of cmd-v).
- Fixed an issue where non-ascii characters in device names could break network communication.

### 1.6.8 (20458, 2022-02-16)
- Added Filipino language (Thanks David!)
- Restored pre-v1.5 jump behaviour.
- All communication with the master-server should now be secure (https) using root certificates from the [certifi](https://github.com/certifi/python-certifi) project. Please holler if you run into any connection issues with this version.

### 1.6.7 (20436)
- Fixed a vulnerability which could expose device-account uuids.
- Now generating Linux Arm64 server and test builds (currently built against Ubuntu 20).
- Mac test builds are now Universal binaries (Arm64 & x86-64 versions bundled together).
- Mac test builds are now notarized and distributed via a snazzy .dmg instead of a zip file, so the OS should no longer try to prevent you from running them.
- Test builds can now be found at <https://ballistica.net/builds> - this page shows more info about the builds, including file checksums (stored on a separate server from the actual files for increased security).

### 1.6.6 (20394)
- Beginning work on moving to new asset system.
- Added Tamil language (Thanks Ryan!)
- Added methods for changing camera attributes to the `_ba` module.

### 1.6.5 (20394)
- Added co-op support to server builds (thanks Dliwk!)
- Updated everything from Python 3.8 to Python 3.9. The biggest immediate impact to our code is that basic types such as list, dict, and tuple can be used in annotations, eliminating the need to import typing.Dict, typing.List, etc. See python.org for more changes.
- Note: accessing mods on external storage on Android will not work in this release. This functionality has not been working in recent versions of Android due to increased security features anyway and I am in the process of replacing it with a cloud based system for installing mods. More on this soon.
- Python 3.9 no longer supports Windows 7 or earlier (according to <https://www.python.org/downloads/windows/>) so if you are running such a version of Windows you will need to stick to older builds.

### 1.6.4 (20382)
- Some cleanups in the Favorites tab of the gather window.
- Reorganized prefab target names; some targets such as `prefab-debug` are now `prefab-gui-debug` (more consistent with the existing `prefab-server-debug` targets).
- Windows builds now go to build/windows instead of `ballisticacore_windows/build`.
- Lots of project reorganization to allow things such as documentation or the dummy `_ba.py` module to be rebuilt from the public repo.
- Added network flood attack mitigation.

### 1.6.3 (20366)
- Telnet access works again for gui builds without requiring a password (access must still be granted via the gui).

### 1.6.2 (20365)
- Declare opponent team as the winner if a player with their final turn leaves an elimination game.
- Fix for certain cases when trying to host a private game where no available nearby servers could be found.
- Enabling per-architecture apk splitting for smaller download sizes on Android.

### 1.6.1 (20362)
- Some clean-up on Android builds, including simplifying ad-networks. No longer should ever show rewarded ads in between game rounds (only when actual rewards are involved).

### 1.6.0 (20357)
- Revamped netcode significantly. We still don't have client-prediction, but things should (hopefully) feel much lower latency now.
- Added network debug graphs accessible by hitting F8.
- Added private parties functionality (cloud hosted parties with associated codes making it easier to play with friends)
- The meta subsystem now enables new plugins by default in headless builds.
- Added option to save party in Manual tab
- Slight tidying on the tourney entry popup
- Env var to override UI scale is now `BA_UI_SCALE` instead of `BA_FORCE_UI_SCALE`.
- Fixed an issue where ba.storagename() could prevent objects on the stack from getting released cleanly
- Improvements to documentation generation such as link to some external base types.
- Added `ba.clipboard_*` functions for copying and pasting text on supported platforms.
- Implemented clipboard functionality on SDL based builds (such as prefab).
- Fixed an issue where click locations on scaled text fields could be incorrectly calculated.
- Server-wrapper improvements allowing config path and `ba_root` path to be passed explicitly.
- Binary -cfgdir option now properly allows any path, not just `./ba_root`.
- Additional server-wrapper options such as disabling auto-restart and automatic restarts on config file changes.
- Running a `_ba.connect_to_party` command via the -exec arg should now do the right thing.
- Fixed possible crash due to buffer under/overruns in `Utils::precalc_rands_*`.
- Fixed a potential crash-on-exit due to statically allocated colliders/caches in `ode_collision_trimesh.cpp` getting torn down while in use
- Better randomization for player free-for-all starting locations
- Plugins can now register to be called for pause, resume, and shutdown events in addition to launch
- Added ba.app.state holding the overall state of the app (running, paused, etc.)
- renamed the efro.dataclasses module to efro.dataclassio and added significant functionality
- command-line input no longer errors on commands longer than 4k bytes.
- added show-tutorial option to the server wrapper config
- added custom-team-names option to the server wrapper config
- added custom-team-colors option to the server wrapper config
- added inline-playlist option to the server wrapper config

### 1.5.29 (20246)
- Exposed ba method/class initing in public C++ layer.
- The 'restart' and 'shutdown' commands in the server script now default to immediate=True
- Wired up `clean_exit_minutes`, `unclean_exit_minutes`, and `idle_exit_minutes` options in the server config
- Removed remains of the google-real-time-multiplayer stuff from the android/java layer.

### 1.5.28 (20239)
- Simplified `ba.enum_by_value()`
- Updated Google Play version to hopefully show friend high scores again on score screens (at least for levels that have an associated Google Play leaderboard).
- Public-party-list now properly shows an error instead of 'loading...' when not signed in.
- Heavily reworked public party list display code to be more efficient and avoid hitches even with large numbers of servers.

### 1.5.27 (20238)
- Language functionality has been consolidated into a LanguageSubsystem object at ba.app.lang
- `ba.get_valid_languages()` is now an attr: `ba.app.lang.available_languages`
- Achievement functionality has been consolidated into an AchievementSubsystem object at ba.app.ach
- Plugin functionality has been consolidated into a PluginSubsystem obj at ba.app.plugins
- Ditto with AccountV1Subsystem and ba.app.accounts
- Ditto with MetadataSubsystem and ba.app.meta
- Ditto with AdsSubsystem and ba.app.ads
- Revamped tab-button functionality into a cleaner type-safe class (bastd.ui.tabs.TabRow)
- Split Gather-Window tabs out into individual classes for future improvements (bastd.ui.gather.\*)
- Added the ability to disable ticket-purchasing UIs for builds (`ba.app.allow_ticket_purchases`)
- Reworked the public party gather section to perform better; it should no longer have to rebuild the list from scratch each time the UI is visited.
- Added a filter option to the public party list (sorry it has taken so long).

### 1.5.26 (20217)
- Simplified licensing header on python scripts.
- General project refactoring in order to open source most of the C++ layer.

### 1.5.25 (20176)
- Added Venetian language (thanks Federico!)
- Fixed an issue where chosen-one flashes would remain if the player leaves the game
- Added android input-device detection log messages for debugging
- Android asset-sync phase (completing install...) now emits log output for debugging.

### 1.5.24 (20163)
- Upgraded Python from version 3.7 to 3.8. This is a substantial change (though nothing like the previous update from 2.7 to 3.7) so please holler if anything is broken. These updates will happen once every year or two now...
- Windows debug builds now use Python debug libraries. This should hopefully catch more errors that would otherwise go undetected and potentially cause crashes.
- Switched windows builds to use 'fast' mode math instead of 'strict'. This should make the game run more efficiently (similar modes are already in use on other platforms) but holler if any odd breakage happens such as things falling through floors (more often than the occasional random fluke-y case that happens now).
- Added `_ba.can_display_full_unicode()` for any code that wants to avoid printing things that won't show up locally.
- Now pulling some classes such as Literal and Protocol from typing instead of `typing_extensions` (they were officially added to Python in 3.8)
- Double taps/clicks now work properly on widgets nested under a scroll-widget on mobile (so, for example, replays can now be double-clicked to view them)

### 1.5.23 (20146)
- Fixed the shebang line in `bombsquad_server` file by using `-S` flag for `/usr/bin/env`.
- Fixed a bug with hardware keyboards emitting extra characters in the in-game console (~ or F2)
- Added support for 'plugin' mods and user controls to configure them in settings-\>advanced-\>plugins.
- Renamed `selection_loop_to_parent` to `selection_loops_to_parent` in widget calls.
- Added `selection_loops_to_parent`, `border`, `margin`, `claims_left_right`, and `claims_tab` args to ba.columnwidget().
- Column-widget now has a default `border` of 0 (explicitly pass 2 to get the old look).
- Column-widget now has a default `margin` of 10 (explicitly pass 0 to get the old look).
- Added `selection_loops_to_parent`, `claims_left_right`, and `claims_tab` args to ba.scrollwidget.
- Added `selection_loops_to_parent`, `claims_left_right`, and `claims_tab` args to ba.rowwidget.
- Added `claims_left_right` and `claims_tab` to ba.hscrollwidget().
- Default widget `show_buffer` is now 20 instead of 0 (causes scrolling to stay slightly ahead of widget selection). This can be overridden with the ba.widget() call if anything breaks.
- Relocated ba.app.uiscale to ba.app.ui.uiscale.
- Top level settings window now properly saves/restores its state again.
- Added Emojis to the Internal Game Keyboard.
- Added continuous CAPITAL letters typing feature in the Internal Game Keyboard.

### 1.5.22 (20139)
- Button and key names now display correctly again on Android (and are cleaned up on other platforms too).

### 1.5.21 (20138)
- Added a UI subsystem at ba.app.ui (containing globals/functionality that was previously directly under ba.app). And hopefully added a fix for rare state of two main menus appearing on-screen at once.
- Added options in the 'Advanced' section to disable camera shake and camera gyroscope motion.

### 1.5.20 (20126)
- The ba.Session.teams and ba.Session.players lists are now ba.Session.sessionteams and ba.Session.sessionplayers. This is to help keep it clear that a Team/Player and a SessionTeam/SessionPlayer are different things now.
- Disconnecting an input-device now immediately removes the player instead of doing so in the next cycle; this prevents possible issues where code would try to access player.inputdevice before the removal happens which would lead to errors.
- Updated mac prefab builds to point at homebrew's python@3.7 package now that 3.8 has been made the default.
- Fixed an issue where adding/deleting UI widgets within certain callbacks could cause a crash.
- Fixed a case where an early fatal error could lead to a hung app and no error dialog.
- Added environment variables which can override UI scale for testing. Set `BA_FORCE_UI_SCALE` to small, medium or large.
- Added a ba.UIScale enum. The value at ba.app.uiscale replaces the old `ba.app.interface_type`, `ba.app.small_ui`, and `ba.app.med_ui` values.
- Emoji no longer display in-game with a washed-out appearance. If there are any places in-game where bright-colored emoji become distracting, please holler.
- `_ba.get_game_roster()` now includes `account_id` which is the validated account id of all clients (will be None until completes). Also, a few keys are renamed: `specString->spec_string` and `displayString->display_string`.

### 1.5.19 (20123)
- Cleaned up some bomb logic to avoid weird corner-cases such as land-mine explosions behaving like punches when set off by punches or bombs potentially resulting in multiple explosions when triggered by multiple other bombs simultaneously. Holler if anything explosion-related seems off now.
- Reactivated and cleaned up fatal-error message dialogs; they should now show up more consistently and on more platforms when something catastrophic happens instead of getting a silent crash.
- Certain hardware buttons on Android which stopped working in 1.5 should now be working again...

### 1.5.18 (20108)
- A bit of project cleanup; tools/snippets is now tools/pcommand, etc.
- More minor bug fixes and crash/bug-logging improvements.

### 1.5.17 (20102)
- More cleanup to logging and crash reporting system.
- Various other minor bug fixes...

### 1.5.16 (20099)
- Hopefully finally fixed that pesky crash bug on score submissions.

### 1.5.14 (20096)
- Fixed Android VR version failing to launch.
- More bug fixing and crash reporting improvements.

### 1.5.13 (20095)
- Hopefully fixed an elusive random crash on android that popped up recently.
- Misc bug fixes.

### 1.5.12 (20087)
- Improved exception handling and crash reporting.
- Misc bug fixes.

### 1.5.11 (20083)
- Fixed a freeze in the local network browser.

### 1.5.10 (20083)
- Streamlined C++ layer bootstrapping process a bit.
- Creating sys scripts via ba.modutils now works properly.
- Custom soundtracks should now work again under Android 10.
- Misc other bug fixes.

### 1.5.9 (20082)
- Reduced some hitches when clicking on certain buttons in the UI
- Fixed an issue where very early keyboard/controller connects/disconnects could get lost on android.
- `ba._modutils` is now ba.modutils since it is intended to be publicly accessible.
- drop-down console is now properly accessible again via android hardware keyboards (\` key)
- Other minor bug fixes..

### 1.5.8 (20079)
- Fixed an issue where touch controls or sound settings values could look like 0.8999999999. Please holler if you see this anywhere else.
- Fixed a potential crash when tapping the screen before the game is fully inited.
- Restored the correct error message in the 'Google Play' connection tab from 1.4 (I am actively working on a replacement)
- Other minor bug fixes.

### 1.5.7 (20077)
- Fixed an issue where co-op score screen rating could look like '3.9999999999999'
- Other minor bug fixes.

### 1.5.6 (20075)
- Lots of internal event-handling cleanup/reorganization in preparation for Android 1.5 update.
- Lots of low level input handling cleanup, also related to Android 1.5 version. Please holler if keyboard/game-controllers/etc. are behaving odd on any platforms.
- Now including Android test builds for the first time since 1.5. These have not been thoroughly tested yet so please holler with anything that is obviously broken.
- Mouse wheel now works in manual camera mode on more platforms.
- Server scripts now run in opt mode in release builds, so they can use bundled .opt-1.pyc files.
- Fixes a potential crash in the local network browser.
- Fixes an issue where Hockey Pucks would not show up in network games.
- More misc bug fixes and tidying.

### 1.5.5 (20069)
- Cleaned up Windows version packaging.
- More misc bug fixes.

### 1.5.4 (20067)
- Should now work properly with non-ascii paths on Windows (for real this time).
- Note that Windows game data is now stored under 'Local' appdata instead of 'Roaming'; if you have an old installation with data you want to preserve, you may want to move it over manually.
- Misc cleanup and minor bug fixes.

### 1.5.3 (20065)
- Improved handling of non-ascii characters in file paths on Windows.

### 1.5.2 (20063)
- Fixes an issue with controls not working correctly in net-play between 1.4.x and 1.5.x.
- Tidied up onslaught code a bit.
- Fixes various other minor bugs.

### 1.5.1 (20062)
- Windows server now properly displays color when run by double-clicking the .bat file.
- Misc bug fixes.

### 1.5.0 (20001)
- This build contains about 2 years worth of MAJOR internal refactoring to prepare for the future of BombSquad. As a player this should not (yet) look different from 1.4, but for modders there is a lot new. See the rest of these change entries or visit [ballistica.net](https://ballistica.net) for more info.
- Ported the entire scripting layer from Python 2 to Python 3 (currently at 3.7, and I intend to keep this updated to the latest widely-available release). There's some significant changes going from python 2 to 3 (new print statement, string behavior, etc.), but these are well documented online, so please read up as needed.  This should provide us some nice benefits and future-proofs everything. (my janky 2.7 custom Python builds were getting a little long in the tooth).
- Refactored all script code to be PEP8 compliant (Python coding standards).  Basically, this means that stuff that was camel-case (fooBar) is now a single word or underscores (`foobar` / `foo_bar`).  There are a few minor exceptions such as existing resource and media filenames, but in general old code can be ported by taking a pass through and killing the camel-case.  I know this is a bit of a pain in the ass, but it'll let us use things like Pylint and just be more consistent with the rest of the Python world.
- On a related note, I'm now using 'yapf' to keep my Python code formatted nicely (using pep8 style); I'd recommend checking it out if you're doing a lot of scripting as it's a great time-saver.
- On another related note, I'm trying to confirm to Google's recommendations for Python code (search 'Google Python Style Guide'). There are some good bits of wisdom in there, so I recommend at least skimming through it.
- And as one last related note, I'm now running Pylint on all my own Python code. Highly recommended if you are doing serious scripting, as it can make Python almost feel as type-safe as C++.
- The minimum required android version will now be 5.0 (a requirement of the Python 3 builds I'm using)
- Minimum required macOS version is now 10.13 (for similar reasons)
- 'bsInternal' module is now `_ba` (better lines up with standard Python practices)
- bs.writeConfig() and bs.applySettings() are no more. There is now ba.app.config which is basically a fancy dict class with some methods added such as commit() and apply()
- bs.getEnvironment() is no more; the values there are now available through ba.app (see notes down further)
- Fixed the mac build so command line input works again when launched from a terminal
- Renamed 'exceptionOnNone' arg to 'doraise' in various calls.
- bs.emitBGDynamics() is now ba.emitfx()
- bs.shakeCamera() is now ba.camerashake()
- Various other minor name changes (bs.getUIBounds() -> ba.app.ui_bounds, etc.).  I'm keeping old and new Python API docs around for now, so you can compare as needed.
- Renamed bot classes based on their actions instead of their appearances (ie: PirateBot -> ExplodeyBot)
- bs.getSharedObject() is now ba.stdobj()
- Removed bs.uni(), bs.utf8(), `bs.uni_to_ints()`, and `bs.uni_from_ints()` which are no longer needed due to Python 3's better string handling.
- Removed bs.SecureInt since it didn't do much to slow down hackers and hurts code readability.
- Renamed 'finalize' to 'expire' for actors and activities. 'Finalize' sounds too much like a destructor, which is not really what that is.
- bs.getMapsSupportingPlayType() is now simply ba.getmaps(). I might want to add more filter options to it besides just play-type, hence the renaming.
- Changed the concept of 'game', 'net', and 'real' times to 'sim', 'base', and 'real'. See time function docs for specifics.  Also cleared up a few ambiguities over what can be used where.
- I'm converting all scripting functions to operate on floating-point seconds by default instead of integer milliseconds. This will let us support more accurate simulations later and is just cleaner I feel. To keep existing calls working you should be able to add timeformat='ms' and you'll get the old behavior (or multiply your time values by 0.001). Specific notes listed below.
- ba.Timer now takes its 'time' arg as seconds instead of milliseconds. To port old calls, add: timeformat='ms' to each call (or multiply your input by 0.001)
- ba.animate() now takes times in seconds and its 'driver' arg is now 'timetype' for consistency with other time functions. To port existing code you can pass timeformat='ms' to keep the old milliseconds based behavior.
- ditto for `ba.animate_array()`
- ba.Activity.end() now takes seconds instead of milliseconds as its delay arg.
- TNTSpawner now also takes seconds instead of milliseconds for `respawn_time`.
- There is a new ba.timer() function which is used for all one-off timer creation. It has the same args as the ba.Timer() class constructor.
- bs.gameTimer() is no more. Pass timeformat='ms' to ba.timer() if you need to recreate its behavior.
- bs.netTimer() is no more. Pass timetype='base' and timeformat='ms' to ba.timer() if you need to recreate its behavior.
- bs.realTimer() is no more. Pass timetype='real' and timeformat='ms' to ba.timer() if you need to recreate its behavior.
- There is a new ba.time() function for getting time values; it has consistent args with the new ba.timer() and ba.Timer() calls.
- bs.getGameTime() is no more. Pass timeformat='ms' to ba.time() if you need to recreate its behavior.
- bs.getNetTime() is no more. Pass timetype='base' and timeformat='ms' to ba.time() if you need to recreate its behavior.
- bs.getRealTime() is no more. Pass timetype='real' and timeformat='ms' to ba.time() if you need to recreate its behavior.
- bs.getTimeString() is now just ba.timestring(), and accepts seconds by default (pass timeformat='ms' to keep old calls working).
- bs.callInGameThread() has been replaced by an optional `from_other_thread` arg for ba.pushcall()
- There is now a special `ba.UNHANDLED` value that handlemessage() calls should return any time they don't handle a passed message.  This will allow fallback message types and other nice things in the future.
- Wired the boolean operator up to ba.Actor's exists() method, so now a simple "if mynode" will do the right thing for both Actors and None values instead of having to explicitly check for both.
- Ditto for ba.Node; you can now just do 'if mynode' which will do the right thing for both a dead Node or None.
- Ditto for ba.InputDevice, ba.Widget, ba.Player
- Added a bs.App class accessible via ba.app; will be migrating global app values there instead of littering python modules with globals. The only remaining module globals should be all-caps public 'constants'
- 'Internal' methods and classes living in `_ba` and elsewhere no longer start with underscores.  They are now simply marked with '(internal)' in their docstrings.  'Internal' bits are likely to have janky interfaces and can change without warning, so be wary of using them. If you find yourself depending on some internal thing often, please let me know, and I can try to clean it up and make it 'public'.
- bs.getLanguage() is no more; that value is now accessible via ba.app.language
- bs.Actor now accepts an optional 'node' arg which it will store as `self.node` if passed.  Its default DieMessage() and exists() handlers will use `self.node` if it exists.  This removes the need for a separate NodeActor() for simple cases.
- bs.NodeActor is no more (it can simply be replaced with ba.Actor())
- bs.playMusic() is now ba.setmusic() which better fits its functionality (it sometimes just continues playing or stops playing).
- The bs.Vector class is no more; in its place is a shiny new ba.Vec3 which is implemented internally in C++ so its nice and speedy.  Will probably update certain things like vector node attrs to support this class in the future since it makes vector math nice and convenient.
- Ok you get the point... see [ballistica.net](https://ballistica.net) for more info on these changes.

### 1.4.155 (14377)
- Added protection against a repeated-input attack in lobbies.

### 1.4.151 (14371)
- Added Chinese-Traditional language and improved translations for others.

### 1.4.150 (14369)
- Telnet port can now be specified in the config
- Telnet socket no longer opens on headless build when telnet access is off (reduces DoS attack potential)
- Added a `filter_chat_message()` call which can be used by servers to intercept/modify/block all chat messages.
- `bsInternal._disconnectClient()` now takes an optional banTime arg (in seconds, defaults to old value of 300).

### 1.4.148 (14365)
- Added a password option for telnet access on server builds

### 1.4.147 (14364)
- Fixes an issue where a client rejoining a server after being kicked could get stuck in limbo
- Language updates
- Increased security on games that list themselves as public. All joining players must now be validated by the master server, or they will be kicked. This will let me globally ban accounts or ip addresses from joining games to avoid things like ad spam-bots (which has been a problem this week).
- Added a max chat message length of 100
- Clients sending abnormal amounts of data to the server will now be auto-kicked

### 1.4.145 (14351)
- Mostly a maintenance release (real work is happening in the 1.5/2.0 branch) - minor bug fixes and a few language updates.
- Google deprecated some older SDKs, so the minimum Android supported by this build is now 4.4

### 1.4.144 (14350)
- Added Greek translation

### 1.4.143 (14347)
- Fixed an issue where server names starting and ending with curly brackets would display incorrectly
- Fixed an issue where an android back-button press very soon after launch could lead to a crash
- Fixed a potential crash if a remove-player call is made for a player that has already left

### 1.4.142 (14346)
- Fixed an issue in my rigid body simulation code which could lead to crashes when large numbers of bodies are present

### 1.4.141 (14344)
- Fixed a longstanding bug in my huffman compression code that could cause an extra byte of unallocated memory to be read, leading to occasional crashes

### 1.4.140 (14343)
- Fixed a few minor outstanding bugs from the 1.4.139 update

### 1.4.139 (14340)
- Added an option to the server builds to point to a server-stats webpage that will show up as an extra link in the server browser (in client 1.4.139+)
- Removed the language column from the server browser.  This was more relevant back when all clients saw the game in the server's language, and is nowadays largely just hijacked for silly purposes.  Holler if you miss it.
- Server list now re-pings servers less often and averages ping results to reduce the amount of jumping around in the list.  Please holler if this feels off.
- Added some slick new client-verification tech.  Going forward it should be pretty much impossible to fool a server into thinking you are using a different account than you really are.
- Added a `get_account_id()` method to the bs.Player class.  This will return a player's signed-in account-id (when it can be verified for certain)

### 1.4.138 (14336)
- Removed SDL library from the server builds, so that's one less dependency that needs to be installed when setting up a linux server

### 1.4.137 (14331)
- Lots of internal code cleanup and reorganization before I dig into networking rework (hopefully didn't break too much)
- Slowly cleaning up Python files (hoping to move closer to PEP 8 standards and eventually Python 3)
- Added Hindi language
- Cleared out some old build types (farewell OUYA; thanks for the memories)
- Added support for meshes with > 65535 verts (though turns out OpenGL ES2 doesn't support this so moot at the moment)

### 1.4.136 (14327)
- Updated 'kiosk mode' functionality (used for simple demo versions of the game)
- Lots of work getting VR builds up to date
- Fixed an issue where 'report this player' window would show up behind the window that spawned it

### 1.4.135 (14324)
- Updated various SDKs for the android build (now building against api 27, removed inmobi ads, etc.)

### 1.4.134 (14322)
- Fixed an issue where the internal keyboard would sometimes show up behind game windows
- Fixed an issue where UI widget selection would sometimes loop incorrectly at window edges
- Fixed an issue where overlay windows such as the quit dialog would allow clicks to pass through to regular windows under them
- Work on 2.0 UI (not yet enabled)

### 1.4.133 (14318)
- Pro upgrade now unlocks custom team names and colors in teams mode
- Added a 'Mute Chat' option for completely ignoring incoming chat messages
- Fixed a longstanding issue where player-selectors could get 'stuck'
- Pro upgrade now unlocks a new exact color picker option for character colors/highlights/etc.
- Added new flag icons to the store: Iran, Poland, Argentina, Philippines, and Chile
- Added an option for translators to be notified by the game whenever there are new phrases to translate (under settings->advanced)
- Increased quality on some models, textures and audio
- Assault no longer counts dead bodies hitting the flag as scores
- Replay speed can now be controlled with -/= keys (on devices with keyboards)
- Added Serbian language
- Remote app connections are now disabled by default on server builds
- Server wrapper script now supports python 3 in addition to python 2. (Python 3 support in the actual game will still be awhile)
- Added better crash reporting on Android, so I can hopefully fix bugs more quickly.
- bs.Lstr() can now take a 'fallbackResource' or 'fallbackValue' argument; the old 'fallback' argument is deprecated
- Removed the long-since-deprecated bs.translate() and bs.getResource() calls (bs.Lstr() should be used for all that stuff now)
- Removed some deprecated functions from GameActivity: getInstanceScoreBoardNameLocalized(), getInstanceNameLocalized(), getConfigDescriptionLocalized()

### 1.4.132 (14316)
- Fixed an issue where the game could get stuck in a black screen after resuming on Android

### 1.4.131 (14315)
- Replay playback speed can now be adjusted in the menu
- Fixed an issue with touch controls showing up while in party chat
- Fixed issues with the new anti-turbo logic when hosting

### 1.4.130 (14313)
- New character: Grumbledorf the Wizard
- Improved public party browsing performance
- Added protections against turbo exploits when hosting
- Fixed issues with some Android controllers not being recognized

### 1.4.126 (14307)
- Improved keyboard and mouse support on Android

### 1.4.125 (14306)
- Added support for keyboards on Android
- Added support for desktop-like environments such as Samsung DeX and Chromebooks on Android
- Optimized game UI for wide-screen layouts such as the Galaxy Note 8

### 1.4.121 (14302)
- Added support for account unlinking

### 1.4.118 (14298)
- Added 64-bit arm binary to Android builds

### 1.4.111 (14286)
- BallisticaCore Pro now unlocks 2 additional characters
- multi-line chat messages are now clamped down to 1 line; should prevent annoying multi-line fullscreen message spam

### 1.4.106 (14280)
- the game will now only print 'game full' player-rejection messages to the client attempting to join; should reduce annoying message spam.

### 1.4.101 (14268)
- the game will now attempt to load connecting players' profiles and info from my master-server instead of trusting the player; should reduce cheating

### 1.4.100 (14264)
- added a 'playlistCode' option in the server config which corresponds with playlist codes added in Ballisticacore 1.4.100 (used for sharing playlists with friends). Now you can create a custom playlist, grab a code for it, and easily use it in a dedicated server.

### 1.4.99 (14252)
- there is now a forced 10-second delay between a player leaving the game and another player from that same client joining the game.  This should fix the exploit where players were leaving and re-joining to avoid spawn times.
- most in-game text is now set as bs.Lstr() values so that they show up in the client's own language instead of the server's  There are currently a few exceptions such as time values which I need to address.

### 1.4.98 (14248)
- added kick-votes that can be started by any client.  Currently, a client must type '0' or '1' in chat to vote, but I'll add buttons for them soon.
- modified text nodes so that they can display in each client's own language.  (most text nodes don't do this yet but the capability is there).  However, this means older clients can't connect to 1.4.98 servers, so you may want to stick with an older server for a bit until the userbase gets more updated.

### 1.4.97 (14247)
- back to displaying long names in more places; mainly just the in-game ones are clamped...  trying to find a good balance...

### 1.4.97 (14246)
- public party names will now show up for clients as the title of their party windows instead of "My Party" and also during connect/disconnect (requires client 14246+)
- server now ignores 'locked' states on maps/game-types, so meteor-shower, target-practice, etc. should work now

### 1.4.97 (14244)
- kicked players are now unable to rejoin for a several minutes

### 1.4.96 (14242)
- chat messages and the party window now show player names instead of account names when possible
- server now clamps in-game names to 8 characters so there's some hope of reading them in-game. Can loosen this or add controls for how clamping happens if need be.

### 1.4.96 (14241)
- added an automatic chat-block to combat chat spammers. Block durations start at 10 seconds and double with each repeat offense

### 1.4.95 (14240)
- fixed an issue where a single account could not be used to host multiple parties at once

### 1.4.95 (14236)
- added a port option to the config, so it's now possible to host multiple parties on one machine (note that ballisticacore 1.4.95+ is required to connect ports aside from 43210)

### 1.4.95 (14234)
- fixed a bug that could cause the Windows version to freeze randomly after a while

### 1.4.95 (14233)
- ballisticacore (both `bs_headless` and regular) now reads commands from standard input, making it easier to run commands via scripts or the terminal
- server now runs using a 'server' account-type instead of the local 'device' account. (avoids daily-ticket-reward messages and other stuff that's not relevant to servers)
- the server script now passes args to the game as a json file instead of individual args; this should keep things cleaner and more expandable
- the `ballisticacore_server` script also now reads commands from stdin, allowing reconfiguring server settings on the fly
- added more options such as the ability to set game series lengths and to host a non-public party

### 1.4.94
- now have mac, windows, and both 32 and 64-bit linux server builds
- added an optional config.py file that can be used instead of modifying the server script itself
- added an autoBalanceTeams option for teams games
- people joining and leaving the party are no longer announced (too much noise)

### 1.4.93
- should now properly allow clients to use their unlocked characters
- added an option to enable telnet access<|MERGE_RESOLUTION|>--- conflicted
+++ resolved
@@ -1,10 +1,7 @@
 ### 1.7.9 (build 20877, api 7, 2022-09-21)
 - Cleaned up the efro.message system to isolate response types that are used purely internally (via a new SysResponse type).
-<<<<<<< HEAD
 - Fixed bug with 'Disable Camera Shake' option. (GitHub #511)
-=======
 - Fixed an issue where Co-op football would play no music.
->>>>>>> dfee54e7
 
 ### 1.7.8 (build 20871, api 7, 2022-09-21)
 - Fixed tournament scores submits which were broken in 1.7.7 (oops).
