--- conflicted
+++ resolved
@@ -52,11 +52,7 @@
 - Created the original "reject_recently_left_players" plugin
 
 ### Temp (3alTemp)
-<<<<<<< HEAD
-- Modder & Bug Fixer
-=======
 - Modder & Bug Fixer
 
 ### brostos
-- Added support for joining using ipv6 address
->>>>>>> 51a9f39d
+- Added support for joining using ipv6 address