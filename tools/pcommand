--- conflicted
+++ resolved
@@ -41,13 +41,8 @@
     cmake_prep_dir, gen_binding_code, gen_flat_data_code, wsl_path_to_win,
     wsl_build_check_win_drive, win_ci_binary_build, genchangelog,
     android_sdk_utils, update_resources_makefile, update_meta_makefile,
-<<<<<<< HEAD
-    xcode_build_path, update_python_enums_module, update_dummy_module,
-    win_ci_install_prereqs)
-=======
     xcode_build_path, gen_python_enums_module, gen_python_init_module,
-    update_dummy_module)
->>>>>>> a3a58a58
+    update_dummy_module, win_ci_install_prereqs)
 # pylint: enable=unused-import
 
 if TYPE_CHECKING:
